"""Scalarization functions relying on numpy."""
import numpy as np
from pymoo.decomposition.tchebicheff import Tchebicheff


<<<<<<< HEAD
def weighted_sum(weights: np.ndarray, reward: np.ndarray) -> float:
    return np.dot(weights, reward)


def tchebicheff(tau: float, reward_dim: int):
    """
    Tchebicheff with automatically adapting utopian point.
    The ref point is always the best value seen so far (in each dimension) + the constant tau.
    :param: tau a constant to add to each best objective value
=======
def weighted_sum(reward: np.ndarray, weights: np.ndarray) -> float:
    """Weighted sum scalarization (numpy dot product).

    Args:
        reward: Reward vector
        weights: Weight vector

    Returns:
        float: Weighted sum
    """
    return np.dot(reward, weights)


def tchebicheff(tau: float, reward_dim: int):
    """Tchebicheff scalarization function.

    This function requires a reference point. It is automatically adapted to the best value seen so far for each component of the reward.

    Args:
        tau: Parameter to be sure the reference point is always dominating (automatically adapted).
        reward_dim: Dimension of the reward vector

    Returns:
        Callable: Tchebicheff scalarization function
>>>>>>> 081dc925
    """
    best_so_far = [float("-inf") for _ in range(reward_dim)]
    tch = Tchebicheff()

    def thunk(weights: np.ndarray, reward: np.ndarray):
        for i, r in enumerate(reward):
            if best_so_far[i] < r + tau:
                best_so_far[i] = r + tau
                print(f"Improved ref point {best_so_far}")
        # Losses have to be positive for gradient descent in EUPG, hence 1/distance instead of -distance
        return 1 / tch.do(F=reward, weights=weights, utopian_point=np.array(best_so_far))[0][0]

    return thunk<|MERGE_RESOLUTION|>--- conflicted
+++ resolved
@@ -3,28 +3,17 @@
 from pymoo.decomposition.tchebicheff import Tchebicheff
 
 
-<<<<<<< HEAD
 def weighted_sum(weights: np.ndarray, reward: np.ndarray) -> float:
-    return np.dot(weights, reward)
-
-
-def tchebicheff(tau: float, reward_dim: int):
-    """
-    Tchebicheff with automatically adapting utopian point.
-    The ref point is always the best value seen so far (in each dimension) + the constant tau.
-    :param: tau a constant to add to each best objective value
-=======
-def weighted_sum(reward: np.ndarray, weights: np.ndarray) -> float:
     """Weighted sum scalarization (numpy dot product).
 
     Args:
+        weights: Weight vector
         reward: Reward vector
-        weights: Weight vector
 
     Returns:
         float: Weighted sum
     """
-    return np.dot(reward, weights)
+    return np.dot(weights, reward)
 
 
 def tchebicheff(tau: float, reward_dim: int):
@@ -38,7 +27,6 @@
 
     Returns:
         Callable: Tchebicheff scalarization function
->>>>>>> 081dc925
     """
     best_so_far = [float("-inf") for _ in range(reward_dim)]
     tch = Tchebicheff()
@@ -47,7 +35,7 @@
         for i, r in enumerate(reward):
             if best_so_far[i] < r + tau:
                 best_so_far[i] = r + tau
-                print(f"Improved ref point {best_so_far}")
+        tch = Tchebicheff()
         # Losses have to be positive for gradient descent in EUPG, hence 1/distance instead of -distance
         return 1 / tch.do(F=reward, weights=weights, utopian_point=np.array(best_so_far))[0][0]
 
