--- conflicted
+++ resolved
@@ -3,12 +3,8 @@
 
 import numpy as np
 import torch as th
-<<<<<<< HEAD
 import wandb
-from pymoo.factory import get_reference_directions
-=======
 from pymoo.util.ref_dirs import get_reference_directions
->>>>>>> fa427241
 from torch import nn
 from torch.utils.tensorboard import SummaryWriter
 
