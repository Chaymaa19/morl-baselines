"""General utils for the MORL baselines."""
<<<<<<< HEAD
import math
from typing import Callable, Iterable, List, Optional
=======
import os
import random
from typing import Iterable, List, Optional
>>>>>>> ada23708

import numpy as np
import torch as th
import wandb
from pymoo.util.ref_dirs import get_reference_directions
from torch import nn
from torch.utils.tensorboard import SummaryWriter

from morl_baselines.common.performance_indicators import (
    expected_utility,
    hypervolume,
    igd,
    maximum_utility_loss,
    sparsity,
)


@th.no_grad()
def layer_init(layer, method="orthogonal", weight_gain: float = 1, bias_const: float = 0) -> None:
    """Initialize a layer with the given method.

    Args:
        layer: The layer to initialize.
        method: The initialization method to use.
        weight_gain: The gain for the weights.
        bias_const: The constant for the bias.
    """
    if isinstance(layer, (nn.Linear, nn.Conv2d)):
        if method == "xavier":
            th.nn.init.xavier_uniform_(layer.weight, gain=weight_gain)
        elif method == "orthogonal":
            th.nn.init.orthogonal_(layer.weight, gain=weight_gain)
        th.nn.init.constant_(layer.bias, bias_const)


@th.no_grad()
def polyak_update(
    params: Iterable[th.nn.Parameter],
    target_params: Iterable[th.nn.Parameter],
    tau: float,
) -> None:
    """Polyak averaging for target network parameters.

    Args:
        params: The parameters to update.
        target_params: The target parameters.
        tau: The polyak averaging coefficient (usually small).

    """
    for param, target_param in zip(params, target_params):
        if tau == 1:
            target_param.data.copy_(param.data)
        else:
            target_param.data.mul_(1.0 - tau)
            th.add(target_param.data, param.data, alpha=tau, out=target_param.data)


def get_grad_norm(params: Iterable[th.nn.Parameter]) -> th.Tensor:
    """This is how the grad norm is computed inside torch.nn.clip_grad_norm_().

    Args:
        params: The parameters to compute the grad norm for.

    Returns:
        The grad norm.
    """
    parameters = [p for p in params if p.grad is not None]
    if len(parameters) == 0:
        return th.tensor(0.0)
    device = parameters[0].grad.device
    total_norm = th.norm(th.stack([th.norm(p.grad.detach(), 2.0).to(device) for p in parameters]), 2.0)
    return total_norm


def huber(x, min_priority=0.01):
    """Huber loss function.

    Args:
        x: The input tensor.
        min_priority: The minimum priority.

    Returns:
        The huber loss.
    """
    return th.where(x < min_priority, 0.5 * x.pow(2), min_priority * x).mean()


def linearly_decaying_value(initial_value, decay_period, step, warmup_steps, final_value):
    """Returns the current value for a linearly decaying parameter.

    This follows the Nature DQN schedule of a linearly decaying epsilon (Mnih et
    al., 2015). The schedule is as follows:
    Begin at 1. until warmup_steps steps have been taken; then
    Linearly decay epsilon from 1. to epsilon in decay_period steps; and then
    Use epsilon from there on.

    Args:
        decay_period: float, the period over which the value is decayed.
        step: int, the number of training steps completed so far.
        warmup_steps: int, the number of steps taken before the value is decayed.
        final value: float, the final value to which to decay the value parameter.

    Returns:
        A float, the current value computed according to the schedule.
    """
    steps_left = decay_period + warmup_steps - step
    bonus = (initial_value - final_value) * steps_left / decay_period
    value = final_value + bonus
    value = np.clip(value, min(initial_value, final_value), max(initial_value, final_value))
    return value


def unique_tol(a: List[np.ndarray], tol=1e-4) -> List[np.ndarray]:
    """Returns unique elements of a list of np.arrays, within a tolerance."""
    if len(a) == 0:
        return a
    delete = np.array([False] * len(a))
    a = np.array(a)
    for i in range(len(a)):
        if delete[i]:
            continue
        for j in range(i + 1, len(a)):
            if np.allclose(a[i], a[j], tol):
                delete[j] = True
    return list(a[~delete])


def extrema_weights(dim: int) -> List[np.ndarray]:
    """Generate weight vectors in the extrema of the weight simplex. That is, one element is 1 and the rest are 0.

    Args:
        dim: size of the weight vector
    """
    return list(np.eye(dim, dtype=np.float32))


def equally_spaced_weights(dim: int, n: int, seed: int = 42) -> List[np.ndarray]:
    """Generate weight vectors that are equally spaced in the weight simplex.

    It uses the Riesz s-Energy method from pymoo: https://pymoo.org/misc/reference_directions.html

    Args:
        dim: size of the weight vector
        n: number of weight vectors to generate
        seed: random seed
    """
    return list(get_reference_directions("energy", dim, n, seed=seed))


def random_weights(
    dim: int, n: int = 1, dist: str = "dirichlet", seed: Optional[int] = None, rng: Optional[np.random.Generator] = None
) -> np.ndarray:
    """Generate random normalized weight vectors from a Gaussian or Dirichlet distribution alpha=1.

    Args:
        dim: size of the weight vector
        n : number of weight vectors to generate
        dist: distribution to use, either 'gaussian' or 'dirichlet'. Default is 'dirichlet' as it is equivalent to sampling uniformly from the weight simplex.
        seed: random seed
        rng: random number generator
    """
    if rng is None:
        rng = np.random.default_rng(seed)

    if dist == "gaussian":
        w = rng.standard_normal((n, dim))
        w = np.abs(w) / np.linalg.norm(w, ord=1, axis=1, keepdims=True)
    elif dist == "dirichlet":
        w = rng.dirichlet(np.ones(dim), n)
    else:
        raise ValueError(f"Unknown distribution {dist}")

    if n == 1:
        return w[0]
    return w


def nearest_neighbors(
    n: int,
    current_weight: np.ndarray,
    all_weights: List[np.ndarray],
    dist_metric: Callable[[np.ndarray, np.ndarray], float] = np.dot,
) -> List[int]:
    """Returns the n closest neighbors of current_weight in all_weights, according to similarity metric.

    Args:
        n: number of neighbors
        current_weight: weight vector where we want the nearest neighbors
        all_weights: all the possible weights, can contain current_weight as well
        dist_metric: distance metric
    Return:
        the ids of the nearest neighbors in all_weights
    """
    assert n < len(all_weights)
    current_weight_tuple = tuple(current_weight)
    nearest_neighbors_ids = []
    nearest_neighbors = []

    while len(nearest_neighbors_ids) < n:
        closest_neighb_id = -1
        closest_neighb = np.zeros_like(current_weight)
        closest_neigh_dist = math.inf

        for i, w in enumerate(all_weights):
            w_tuple = tuple(w)
            if w_tuple not in nearest_neighbors and current_weight_tuple != w_tuple:
                if closest_neigh_dist > dist_metric(current_weight, w):
                    closest_neighb = w
                    closest_neighb_id = i
                    closest_neigh_dist = dist_metric(current_weight, w)
        nearest_neighbors.append(tuple(closest_neighb))
        nearest_neighbors_ids.append(closest_neighb_id)

    return nearest_neighbors_ids


def log_episode_info(
    info: dict,
    scalarization,
    weights: Optional[np.ndarray],
    global_timestep: int,
    id: Optional[int] = None,
    writer: Optional[SummaryWriter] = None,
    verbose: bool = True,
):
    """Logs information of the last episode from the info dict (automatically filled by the RecordStatisticsWrapper).

    Args:
        info: info dictionary containing the episode statistics
        scalarization: scalarization function
        weights: weights to be used in the scalarization
        global_timestep: global timestep
        id: agent's id
        writer: wandb writer
        verbose: whether to print the episode info
    """
    episode_ts = info["l"]
    episode_time = info["t"]
    episode_return = info["r"]
    disc_episode_return = info["dr"]
    if weights is None:
        scal_return = scalarization(episode_return)
        disc_scal_return = scalarization(disc_episode_return)
    else:
        scal_return = scalarization(weights, episode_return)
        disc_scal_return = scalarization(weights, disc_episode_return)

    if verbose:
        print("Episode infos:")
        print(f"Steps: {episode_ts}, Time: {episode_time}")
        print(f"Total Reward: {episode_return}, Discounted: {disc_episode_return}")
        print(f"Scalarized Reward: {scal_return}, Discounted: {disc_scal_return}")

    if writer is not None:
        if id is not None:
            idstr = "_" + str(id)
        else:
            idstr = ""
        writer.add_scalar(f"charts{idstr}/timesteps_per_episode", episode_ts, global_timestep)
        writer.add_scalar(f"charts{idstr}/episode_time", episode_time, global_timestep)
        writer.add_scalar(f"metrics{idstr}/scalarized_episode_return", scal_return, global_timestep)
        writer.add_scalar(
            f"metrics{idstr}/discounted_scalarized_episode_return",
            disc_scal_return,
            global_timestep,
        )

        for i in range(episode_return.shape[0]):
            writer.add_scalar(
                f"metrics{idstr}/episode_return_obj_{i}",
                episode_return[i],
                global_timestep,
            )
            writer.add_scalar(
                f"metrics{idstr}/disc_episode_return_obj_{i}",
                disc_episode_return[i],
                global_timestep,
            )


def log_all_multi_policy_metrics(
    current_front: List[np.ndarray],
    hv_ref_point: np.ndarray,
    reward_dim: int,
    global_step: int,
    writer: SummaryWriter,
    n_sample_weights: int = 50,
    ref_front: Optional[List[np.ndarray]] = None,
):
    """Logs all metrics for multi-policy training.

    Logged metrics:
    - hypervolume
    - sparsity
    - expected utility metric (EUM)
    If a reference front is provided, also logs:
    - Inverted generational distance (IGD)
    - Maximum utility loss (MUL)

    Args:
        current_front (List) : current Pareto front approximation, computed in an evaluation step
        hv_ref_point: reference point for hypervolume computation
        reward_dim: number of objectives
        global_step: global step for logging
        writer: wandb writer
        n_sample_weights: number of weights to sample for EUM and MUL computation
        ref_front: reference front, if known
    """
    hv = hypervolume(hv_ref_point, current_front)
    sp = sparsity(current_front)
    eum = expected_utility(current_front, weights_set=equally_spaced_weights(reward_dim, n_sample_weights))

    writer.add_scalar("eval/hypervolume", hv, global_step=global_step)
    writer.add_scalar("eval/sparsity", sp, global_step=global_step)
    writer.add_scalar("eval/eum", eum, global_step=global_step)
    front = wandb.Table(
        columns=[f"objective_{i}" for i in range(1, reward_dim + 1)],
        data=[p.tolist() for p in current_front],
    )
    wandb.log({"eval/front": front}, step=global_step)

    # If PF is known, log the additional metrics
    if ref_front is not None:
        generational_distance = igd(known_front=ref_front, current_estimate=current_front)
        writer.add_scalar("eval/igd", generational_distance, global_step=global_step)
        mul = maximum_utility_loss(
            front=current_front,
            reference_set=ref_front,
            weights_set=get_reference_directions("energy", reward_dim, n_sample_weights).astype(np.float32),
        )
        writer.add_scalar("eval/mul", mul, global_step=global_step)


def make_gif(env, agent, weight: np.ndarray, fullpath: str, fps: int = 50, length: int = 300):
    """Render an episode and save it as a gif."""
    assert "rgb_array" in env.metadata["render_modes"], "Environment does not have rgb_array rendering."

    frames = []
    state, info = env.reset()
    terminated, truncated = False, False
    while not (terminated or truncated) and len(frames) < length:
        frame = env.render()
        frames.append(frame)
        action = agent.eval(state, weight)
        state, reward, terminated, truncated, info = env.step(action)
    env.close()

    from moviepy.editor import ImageSequenceClip

    clip = ImageSequenceClip(list(frames), fps=fps)
    clip.write_gif(fullpath + ".gif", fps=fps)
    print("Saved gif at: " + fullpath + ".gif")


def seed_everything(seed: int):
    """Set random seeds for reproducibility.

    This function should be called only once per python process, preferably at the beginning of the main script.
    It has global effects on the random state of the python process, so it should be used with care.

    Args:
        seed: random seed
    """
    random.seed(seed)
    os.environ["PYTHONHASHSEED"] = str(seed)
    np.random.seed(seed)
    th.manual_seed(seed)
    th.cuda.manual_seed(seed)
    th.backends.cudnn.deterministic = True
    th.backends.cudnn.benchmark = True<|MERGE_RESOLUTION|>--- conflicted
+++ resolved
@@ -1,12 +1,9 @@
 """General utils for the MORL baselines."""
-<<<<<<< HEAD
 import math
 from typing import Callable, Iterable, List, Optional
-=======
 import os
 import random
 from typing import Iterable, List, Optional
->>>>>>> ada23708
 
 import numpy as np
 import torch as th
@@ -251,8 +248,8 @@
         scal_return = scalarization(episode_return)
         disc_scal_return = scalarization(disc_episode_return)
     else:
-        scal_return = scalarization(weights, episode_return)
-        disc_scal_return = scalarization(weights, disc_episode_return)
+        scal_return = scalarization(episode_return, weights)
+        disc_scal_return = scalarization(disc_episode_return, weights)
 
     if verbose:
         print("Episode infos:")
